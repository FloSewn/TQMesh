#***********************************************************
#
#***********************************************************
cmake_minimum_required(VERSION 3.10)

# --- C++ standard ---
set(CMAKE_CXX_STANDARD 17)
set(CMAKE_CXX_STANDARD_REQUIRED ON)

project(TQMesh
        LANGUAGES CXX
<<<<<<< HEAD
        VERSION   1.3.2)
=======
        VERSION   1.3.3)
>>>>>>> 0da27d05

set( BIN ${CMAKE_SOURCE_DIR}/bin )
if(WIN32)
  set(CMAKE_RUNTIME_OUTPUT_DIRECTORY "$<0:>${CMAKE_SOURCE_DIR}/bin") # .exe and .dll
  set(CMAKE_LIBRARY_OUTPUT_DIRECTORY "$<0:>${CMAKE_SOURCE_DIR}/lib") # .so and .dylib
  set(CMAKE_ARCHIVE_OUTPUT_DIRECTORY "$<0:>${CMAKE_SOURCE_DIR}/lib") # .lib and .a
endif()
# Default to Release build type
if(NOT CMAKE_BUILD_TYPE)
  set(CMAKE_BUILD_TYPE "Release")
endif()

# --- Compiler flags ---
if (CMAKE_BUILD_TYPE MATCHES "Release")
  if (WIN32)
    add_compile_definitions("_USE_MATH_DEFINES")
    if (MSVC)
      set(CMAKE_CXX_FLAGS "${CMAKE_CXX_FLAGS} -bigobj")
    elseif(CMAKE_CXX_COMPILER_ID STREQUAL GNU)
      set(CMAKE_CXX_FLAGS "${CMAKE_CXX_FLAGS} -Wa,-mbig-obj")
    endif()
    set(CMAKE_CXX_FLAGS "${CMAKE_CXX_FLAGS} -O2")
  else()
    set(CMAKE_CXX_FLAGS "${CMAKE_CXX_FLAGS} -O3")
    set(CMAKE_CXX_FLAGS "${CMAKE_CXX_FLAGS} -Wreturn-type")
    set(CMAKE_CXX_FLAGS "${CMAKE_CXX_FLAGS} -Wunused-variable")
    set(CMAKE_CXX_FLAGS "${CMAKE_CXX_FLAGS} -Wsign-compare")
  endif()
  set(CMAKE_CXX_FLAGS "${CMAKE_CXX_FLAGS} -DNDEBUG")
  set(CMAKE_CXX_FLAGS "${CMAKE_CXX_FLAGS} -DTQMESH_USE_EXPRTK")
endif()

if (CMAKE_BUILD_TYPE MATCHES "Debug")
  if (WIN32)
    add_compile_definitions("_USE_MATH_DEFINES")
    if (MSVC)
      set(CMAKE_CXX_FLAGS "${CMAKE_CXX_FLAGS} -bigobj")
    elseif (CMAKE_CXX_COMPILER_ID STREQUAL GNU)
      set(CMAKE_CXX_FLAGS "${CMAKE_CXX_FLAGS} -Wa,-mbig-obj")
    endif()
    set(CMAKE_CXX_FLAGS "${CMAKE_CXX_FLAGS} -Od")
  else()
    set(CMAKE_CXX_FLAGS "${CMAKE_CXX_FLAGS} -O0")
    set(CMAKE_CXX_FLAGS "${CMAKE_CXX_FLAGS} -Wreturn-type")
    set(CMAKE_CXX_FLAGS "${CMAKE_CXX_FLAGS} -Wunused-variable")
    set(CMAKE_CXX_FLAGS "${CMAKE_CXX_FLAGS} -Wsign-compare")
  endif()
  if (CMAKE_CXX_COMPILER_ID STREQUAL GNU)
    set(CMAKE_CXX_FLAGS "${CMAKE_CXX_FLAGS} -pg")
  endif()
  set(CMAKE_CXX_FLAGS "${CMAKE_CXX_FLAGS} -DTQMESH_USE_EXPRTK")
endif()

# Add config file
configure_file(auxiliary/TQMeshConfig.h.in ${CMAKE_BINARY_DIR}/TQMeshConfig.h)
include_directories(${CMAKE_BINARY_DIR})

# Enable testing
# enable_testing()

# Directories
add_subdirectory( src/extern_libs )
add_subdirectory( src/utils )
add_subdirectory( src/algorithm )
add_subdirectory( src/tests )
add_subdirectory( src/examples )
add_subdirectory( src/app )

# Info
message(STATUS "CMAKE_BUILD_TYPE is ${CMAKE_BUILD_TYPE}")
message(STATUS "CMAKE_CXX_COMPILER_ID is ${CMAKE_CXX_COMPILER_ID}")
message(STATUS "CMAKE_CXX_COMPILER_VERSION is ${CMAKE_CXX_COMPILER_VERSION}")
message(STATUS "CMAKE_CXX_FLAGS is ${CMAKE_CXX_FLAGS}")<|MERGE_RESOLUTION|>--- conflicted
+++ resolved
@@ -9,11 +9,7 @@
 
 project(TQMesh
         LANGUAGES CXX
-<<<<<<< HEAD
-        VERSION   1.3.2)
-=======
         VERSION   1.3.3)
->>>>>>> 0da27d05
 
 set( BIN ${CMAKE_SOURCE_DIR}/bin )
 if(WIN32)
