--- conflicted
+++ resolved
@@ -160,8 +160,6 @@
 <img src="doc/airfoil.png" alt="TQMesh-airfoil" width="350"/>
 </details>
 
-<<<<<<< HEAD
-=======
 
 <details>
 <summary>Fixed interior edges</summary>
@@ -171,7 +169,6 @@
 <img src="doc/fixed_edges.png" alt="TQMesh-fixed-edges" width="500"/>
 </details>
 
->>>>>>> 0da27d05
 ## Output format
 Currently, **TQMesh** features the VTU output format (which can be read for example by Paraview) or alternatively a simple text output format.
 
@@ -280,10 +277,6 @@
 <img src="doc/BenchmarkPlot_QTree.png" alt="TQMesh-QTree-Benchmark" width="400"/> <img src="doc/BenchmarkPlot_Mesh.png" alt="TQMesh-Mesh-Benchmark" width="400"/>
 
 ## To Do's
-<<<<<<< HEAD
-* Fixed edges within domains
-=======
->>>>>>> 0da27d05
 * Enhanced quad triangle-to-quad morphing
 * Boundary definition via splines
 * Improved documentation / testing
