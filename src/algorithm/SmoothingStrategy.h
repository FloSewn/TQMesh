--- conflicted
+++ resolved
@@ -624,11 +624,7 @@
   {
     MeshCleanup::setup_facet_connectivity(*mesh_);
 
-<<<<<<< HEAD
-    LaplaceSmoothingStrategy laplace { *mesh_, *domain_ };
-=======
     LaplaceSmoothing laplace { *mesh_, *domain_ };
->>>>>>> 0da27d05
     laplace.epsilon( eps_ );
     laplace.decay( decay_ );
     laplace.quad_layer_smoothing( quad_layer_smoothing_ );
