/*
* This file is part of the CppUtils library.  
* This code was written by Florian Setzwein in 2022, 
* and is covered under the MIT License
* Refer to the accompanying documentation for details
* on usage and license.
*/
#pragma once
#include <algorithm>
#include <functional>
#include <array>
#include <initializer_list>
#include <numeric>
#include <limits>

#include <cmath>
#include <iostream>
#include <iomanip>
#include <stdexcept>
#include <float.h>

#include "MathUtility.h"

namespace CppUtils {

/**********************************************************************
* VecND class:
* This class describes an n-dimensional vector
**********************************************************************/
template <class T, std::size_t N>
class VecND
{
  std::array<T,N> entries_ {};  

public:

  /*------------------------------------------------------------------
  | Variables for ostream formatting / precision 
  ------------------------------------------------------------------*/
  static inline std::size_t os_precision = 3;
  static inline std::size_t os_width = 0; 
  static inline std::size_t cmp_ulp = 2;

  /*------------------------------------------------------------------
  | Iterators
  ------------------------------------------------------------------*/
  using iterator       = typename std::array<T,N>::iterator;
  using const_iterator = typename std::array<T,N>::const_iterator;

  iterator begin() { return entries_.begin(); }
  iterator end() { return entries_.end(); }

  const_iterator begin() const { return entries_.begin(); }
  const_iterator end() const { return entries_.end(); }

  const_iterator cbegin() const { return entries_.cbegin(); }
  const_iterator cend() const { return entries_.cend(); }

  /*------------------------------------------------------------------
  | Constructor
  ------------------------------------------------------------------*/
  VecND() {}
  VecND(const std::array<T,N>& e) : entries_ {e} {}
  VecND(std::array<T,N>&& e) : entries_ {std::move(e)} {}

  /*------------------------------------------------------------------
  | Constructor with varyadic argument list
  | Requires C++-17
  | 
  | Source: https://stackoverflow.com/questions/37351061/how-can-i-\
  |         create-a-c-constructor-that-accepts-a-variable-number-\
  |         of-ints
  ------------------------------------------------------------------*/
  template<
    class... TT,
    class E = std::enable_if_t<(std::is_same_v<TT, T> && ...)>
  >
  VecND(TT... tt) : entries_ { tt... } {}

  /*------------------------------------------------------------------
  | Copy
  ------------------------------------------------------------------*/
  VecND(const VecND<T,N>& v) : entries_ { v.entries_ } {}
  VecND<T,N>& operator=(const VecND<T,N>& v)
  { entries_ = v.entries_; return *this; }

  /*------------------------------------------------------------------
  | Move
  ------------------------------------------------------------------*/
  VecND(const VecND<T,N>&& v) : entries_ { std::move(v.entries_) } {}
  VecND<T,N>& operator=(VecND<T,N>&& v)
  { entries_ = std::move(v.entries_); return *this; }

  /*------------------------------------------------------------------
  | Access
  ------------------------------------------------------------------*/
  T operator[](std::size_t i) const
  { return entries_[i]; }

  T& operator[](std::size_t i)
  { return entries_[i]; }

<<<<<<< HEAD
  T& get_x() { return entries_[0]; }
  const T& get_x() const { return entries_[0]; }

  T& get_y() 
  { 
    if constexpr (N < 2)
      return entries_[0];
    else
      return entries_[1]; 
  }
  const T& get_y() const 
  { 
    if constexpr (N < 2)
      return entries_[0];
    else
      return entries_[1]; 
  }

  T& get_z() 
  { 
    if constexpr (N < 3)
      return entries_[0];
    else
      return entries_[2]; 
  }
  const T& get_z() const 
  { 
    if constexpr (N < 3)
      return entries_[0];
    else
      return entries_[2]; 
  }

  T& x = get_x(); 
  T& y = get_y(); 
  T& z = get_z(); 
=======
  T& x = entries_[0];
  T& y = entries_[1];
>>>>>>> 22b1c0c5

  /*------------------------------------------------------------------
  | Negation
  ------------------------------------------------------------------*/
  VecND<T,N> operator-() const 
  {
    std::array<T,N> out {};
    std::transform(cbegin(), cend(), out.begin(),
                   std::negate<T>());
    return VecND<T,N> { std::move(out) };
  }

  /*------------------------------------------------------------------
  | VecND-VecND elementwise addition
  ------------------------------------------------------------------*/
  VecND<T,N> operator+=(const VecND<T,N> &v) 
  {
    std::transform(cbegin(), cend(), v.cbegin(), begin(),
                   std::plus<T>());
    return *this;
  }

  /*------------------------------------------------------------------
  | VecND-VecND elementwise subtraction
  ------------------------------------------------------------------*/
  VecND<T,N> operator-=(const VecND<T,N> &v)  
  {
    std::transform(cbegin(), cend(), v.cbegin(), begin(),
                   std::minus<T>());
    return *this;
  }

  /*------------------------------------------------------------------
  | VecND-VecND elementwise multiplication
  ------------------------------------------------------------------*/
  VecND<T,N> operator*=(const VecND<T,N> &v)  
  {
    std::transform(cbegin(), cend(), v.cbegin(), begin(),
                   std::multiplies<T>());
    return *this;
  }

  /*------------------------------------------------------------------
  | VecND-VecND elementwise division
  ------------------------------------------------------------------*/
  VecND<T,N> operator/=(const VecND<T,N> &v)  
  {
    std::transform(cbegin(), cend(), v.cbegin(), begin(),
                   std::divides<T>());
    return *this;
  }

  /*------------------------------------------------------------------
  | VecND-Scalar addition 
  ------------------------------------------------------------------*/
  VecND<T,N> operator+=(const T &v) 
  {
    std::transform(cbegin(), cend(), begin(),
                   [&](auto const& elem) { return elem + v; });
    return *this;
  }

  /*------------------------------------------------------------------
  | VecND-Scalar subtraction 
  ------------------------------------------------------------------*/
  VecND<T,N> operator-=(const T &v) 
  {
    std::transform(cbegin(), cend(), begin(),
                   [&](auto const& elem) { return elem - v; });
    return *this;
  }

  /*------------------------------------------------------------------
  | VecND-Scalar multiplication 
  ------------------------------------------------------------------*/
  VecND<T,N> operator*=(const T &v) 
  {
    std::transform(cbegin(), cend(), begin(),
                   [&](auto const& elem) { return elem * v; });
    return *this;
  }

  /*------------------------------------------------------------------
  | VecND-Scalar division 
  ------------------------------------------------------------------*/
  VecND<T,N> operator/=(const T &v) 
  {
    std::transform(cbegin(), cend(), begin(),
                   [&](auto const& elem) { return elem / v; });
    return *this;
  }

  /*------------------------------------------------------------------
  | L2-Norm of VecND
  ------------------------------------------------------------------*/
  T norm_sqr() const
  { return std::inner_product(cbegin(), cend(), cbegin(), T {}); }

  T norm() const
  { return std::sqrt(norm_sqr()); }

  /*------------------------------------------------------------------
  | Dot product 
  ------------------------------------------------------------------*/
  T dot(const VecND<T,N>& v) const 
  { return std::inner_product(cbegin(), cend(), v.cbegin(), T {}); }

  /*------------------------------------------------------------------
  | Cross product 
  | SFINAE -> Returns T {} for N != 2 and N != 3
  | Sources: https://stackoverflow.com/questions/57449491/correct-way\
  |          -to-use-stdenable-if
  |          https://stackoverflow.com/questions/13786479/using-c11-\
  |          stdenable-if-to-enable-member-function-if-vector-is-\
  |          specific-lengt
  ------------------------------------------------------------------*/
  template<std::size_t NN=N>
  typename std::enable_if_t<NN==2, T>
  cross(const VecND<T,N>& v) const
  { return (x * v.y) - (y * v.x); }

  template<std::size_t NN=N>
  typename std::enable_if_t<NN==3, VecND<T,N>>
  cross(const VecND<T,N>& v) const
  { return {
      y * v[2] - entries_[2] * v.y,
      entries_[2] * v.x - x * v[2],
      x * v.y - y * v.x,
  };}

  template<std::size_t NN=N>
  typename std::enable_if_t<(NN!=2 && NN!=3), T>
  cross(const VecND<T,N>& v) const
  { return {}; }

  /*------------------------------------------------------------------
  | Angle  
  ------------------------------------------------------------------*/
  T angle(const VecND<T,N>& v) const 
  {
    const T cos_ang = this->dot(v) / ( this->norm() * v.norm() );
    return acos( CLAMP( cos_ang ,-1.0, 1.0 ) ); 
  }

  /*------------------------------------------------------------------
  | Check if vector entries are near zero
  | ulp == units in the last place 
  ------------------------------------------------------------------*/
  bool is_zero(std::size_t ulp = VecND<T,N>::cmp_ulp) const
  {
    T v = norm_sqr();
    return (v <= std::numeric_limits<T>::epsilon() * v * ulp);
  }

  /*------------------------------------------------------------------
  | Returns the sum of all vector entries
  ------------------------------------------------------------------*/
  T sum() const
  { 
    return std::accumulate(cbegin(), cend(), 0);
  }

  /*------------------------------------------------------------------
  | Returns the product of all vector entries
  ------------------------------------------------------------------*/
  T product() const 
  {
    return std::accumulate(cbegin(), cend(), 1.0, 
                           std::multiplies<T>());
  }

  /*------------------------------------------------------------------
  | Extrema  
  ------------------------------------------------------------------*/
  T min() const { return *std::min_element(cbegin(), cend()); }
  T max() const { return *std::max_element(cbegin(), cend()); }

}; // VecND

/*********************************************************************
* VecND utility functions
*********************************************************************/

/*--------------------------------------------------------------------
| Output to ostream
--------------------------------------------------------------------*/
template <typename T, std::size_t N>
inline std::ostream& operator<<(std::ostream &os, const VecND<T,N> &v)
{
  os << std::fixed << std::setprecision(VecND<T,N>::os_precision) << '(';

  for (std::size_t i = 0; i < N; ++i)
    os << std::setw(VecND<T,N>::os_width) << v[i]
       << (i < N-1 ? ',' : ')');

  return os;
}

/*--------------------------------------------------------------------
| Equality / ineuality
--------------------------------------------------------------------*/
template <typename T, std::size_t N>
inline bool operator==(const VecND<T,N>& a, const VecND<T,N>& b)
{ return (a-b).is_zero(); }

template <typename T, std::size_t N>
inline bool operator!=(const VecND<T,N>& a, const VecND<T,N>& b)
{ return !(a==b); }

/*--------------------------------------------------------------------
| VecND-VecND elementwise addition
--------------------------------------------------------------------*/
template <typename T, std::size_t N>
inline VecND<T,N> operator+(const VecND<T,N>& a, const VecND<T,N>& b)
{ 
  std::array<T,N> out {};
  std::transform(a.cbegin(), a.cend(), b.cbegin(), out.begin(),
                 std::plus<T>());
  return VecND<T,N> { std::move(out) };
}

/*--------------------------------------------------------------------
| VecND-VecND elementwise subtraction
--------------------------------------------------------------------*/
template <typename T, std::size_t N>
inline VecND<T,N> operator-(const VecND<T,N>& a, const VecND<T,N>& b)
{ 
  std::array<T,N> out {};
  std::transform(a.cbegin(), a.cend(), b.cbegin(), out.begin(),
                 std::minus<T>());
  return VecND<T,N> { std::move(out) };
}

/*--------------------------------------------------------------------
| VecND-VecND elementwise multiplication
--------------------------------------------------------------------*/
template <typename T, std::size_t N>
inline VecND<T,N> operator*(const VecND<T,N>& a, const VecND<T,N>& b)
{ 
  std::array<T,N> out {};
  std::transform(a.cbegin(), a.cend(), b.cbegin(), out.begin(),
                 std::multiplies<T>());
  return VecND<T,N> { std::move(out) };
}

/*--------------------------------------------------------------------
| VecND-VecND elementwise division
--------------------------------------------------------------------*/
template <typename T, std::size_t N>
inline VecND<T,N> operator/(const VecND<T,N>& a, const VecND<T,N>& b)
{ 
  std::array<T,N> out {};
  std::transform(a.cbegin(), a.cend(), b.cbegin(), out.begin(),
                 std::divides<T>());
  return VecND<T,N> { std::move(out) };
}


/*--------------------------------------------------------------------
| VecND-scalar addition 
--------------------------------------------------------------------*/
template <typename T, std::size_t N>
inline VecND<T,N> operator+(const VecND<T,N>& a, const T& b)
{
  std::array<T,N> out {};
  std::transform(a.cbegin(), a.cend(), out.begin(),
                 [&](auto const& elem) { return elem + b; });
  return VecND<T,N> { std::move(out) };
}
template <typename T, std::size_t N>
inline VecND<T,N> operator+(const T& b, const VecND<T,N>& a)
{
  std::array<T,N> out {};
  std::transform(a.cbegin(), a.cend(), out.begin(),
                 [&](auto const& elem) { return elem + b; });
  return VecND<T,N> { std::move(out) };
}

/*--------------------------------------------------------------------
| VecND-scalar subtraction 
--------------------------------------------------------------------*/
template <typename T, std::size_t N>
inline VecND<T,N> operator-(const VecND<T,N>& a, const T& b)
{
  std::array<T,N> out {};
  std::transform(a.cbegin(), a.cend(), out.begin(),
                 [&](auto const& elem) { return elem - b; });
  return VecND<T,N> { std::move(out) };
}
template <typename T, std::size_t N>
inline VecND<T,N> operator-(const T& b, const VecND<T,N>& a)
{
  std::array<T,N> out {};
  std::transform(a.cbegin(), a.cend(), out.begin(),
                [&](T elem) { return b - elem; });
  return VecND<T,N> { std::move(out) };
}

/*--------------------------------------------------------------------
| VecND-scalar multiplication 
--------------------------------------------------------------------*/
template <typename T, std::size_t N>
inline VecND<T,N> operator*(const VecND<T,N>& a, const T& b)
{
  std::array<T,N> out {};
  std::transform(a.cbegin(), a.cend(), out.begin(),
                 [&](auto const& elem) { return elem * b; });
  return VecND<T,N> { std::move(out) };
}
template <typename T, std::size_t N>
inline VecND<T,N> operator*(const T& b, const VecND<T,N>& a)
{
  std::array<T,N> out {};
  std::transform(a.cbegin(), a.cend(), out.begin(),
                 [&](auto const& elem) { return elem * b; });
  return VecND<T,N> { std::move(out) };
}

/*--------------------------------------------------------------------
| VecND-scalar division 
--------------------------------------------------------------------*/
template <typename T, std::size_t N>
inline VecND<T,N> operator/(const VecND<T,N>& a, const T& b)
{
  std::array<T,N> out {};
  std::transform(a.cbegin(), a.cend(), out.begin(),
                 [&](auto const& elem) { return elem / b; });
  return VecND<T,N> { std::move(out) };
}

template <typename T, std::size_t N>
inline VecND<T,N> operator/(const T& b, const VecND<T,N>& a)
{
  std::array<T,N> out {};
  std::transform(a.cbegin(), a.cend(), out.begin(),
                [&](T elem) { return b / elem; } );
  return VecND<T,N> { std::move(out) };
}

/*--------------------------------------------------------------------
| Dot product
--------------------------------------------------------------------*/
template <typename T, std::size_t N>
inline T dot(const VecND<T,N>& a, const VecND<T,N>& b)
{ return std::inner_product(a.cbegin(), a.cend(), b.cbegin(), T {}); }


/*--------------------------------------------------------------------
| Cross product
--------------------------------------------------------------------*/
template <typename T, std::size_t N, std::size_t NN=N>
typename std::enable_if_t<NN==2, T>
cross(const VecND<T,N>& a, const VecND<T,N>& b)
{ return (a.x * b.y) - (a.y * b.x); }

template <typename T, std::size_t N, std::size_t NN=N>
typename std::enable_if_t<NN==3, VecND<T,N>>
cross(const VecND<T,N>& a, const VecND<T,N>& b)
{ return {
    a.y * b[2] - a[2] * b.y,
    a[2] * b.x - a.x * b[2],
    a.x * b.y - a.y * b.x,
};}

template <typename T, std::size_t N, std::size_t NN=N>
typename std::enable_if_t<(NN!=2 && NN!=3), T>
cross(const VecND<T,N>& a, const VecND<T,N>& b)
{ return {}; }

/*--------------------------------------------------------------------
| Angle
--------------------------------------------------------------------*/
template <typename T, std::size_t N>
inline T angle(const VecND<T,N>& a, const VecND<T,N>& b)
{
  const T cos_ang = dot(a,b) / ( a.norm() * b.norm() );
  return acos( CLAMP( cos_ang ,-1.0, 1.0 ) ); 
}

/**********************************************************************
* Some commont type definitions
**********************************************************************/
using Vec2i = VecND<int,2>;
using Vec2d = VecND<double,2>;
using Vec2f = VecND<float,2>;

using Vec3i = VecND<int,3>;
using Vec3d = VecND<double,3>;
using Vec3f = VecND<float,3>;

using Vec4i = VecND<int,4>;
using Vec4d = VecND<double,4>;
using Vec4f = VecND<float,4>;

template <typename T>
using Vec2 = VecND<T,2>;
template <typename T>
using Vec3 = VecND<T,3>;
template <typename T>
using Vec4 = VecND<T,4>;


} // namepsace CppUtils<|MERGE_RESOLUTION|>--- conflicted
+++ resolved
@@ -100,7 +100,6 @@
   T& operator[](std::size_t i)
   { return entries_[i]; }
 
-<<<<<<< HEAD
   T& get_x() { return entries_[0]; }
   const T& get_x() const { return entries_[0]; }
 
@@ -137,10 +136,7 @@
   T& x = get_x(); 
   T& y = get_y(); 
   T& z = get_z(); 
-=======
-  T& x = entries_[0];
-  T& y = entries_[1];
->>>>>>> 22b1c0c5
+
 
   /*------------------------------------------------------------------
   | Negation
