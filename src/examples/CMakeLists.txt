--- conflicted
+++ resolved
@@ -4,12 +4,8 @@
   #example_9.cpp
   #example_8.cpp
   #example_7.cpp
-<<<<<<< HEAD
-  09_tqmesh_banner.cpp
-=======
   10_tqmesh_banner.cpp
   09_fixed_edges.cpp
->>>>>>> 0da27d05
   08_thin_fracture.cpp
   07_multiple_meshes.cpp
   06_airfoil_from_csv.cpp
