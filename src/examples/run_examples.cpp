--- conflicted
+++ resolved
@@ -96,8 +96,6 @@
     success &= thin_fracture();
   } 
   else if ( !example.compare("9") || !example.compare("09") ||
-<<<<<<< HEAD
-=======
             !example.compare("fixed_edges") )
   {
     LOG(INFO) << "Running example \"fixed_edges\"...";
@@ -105,7 +103,6 @@
     success &= fixed_edges();
   } 
   else if ( !example.compare("10") ||
->>>>>>> 0da27d05
             !example.compare("tqmesh_banner") )
   {
     LOG(INFO) << "Running example \"tqmesh_banner\"...";
